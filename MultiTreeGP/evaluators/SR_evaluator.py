import jax
from jax import Array
import jax.numpy as jnp
from typing import Tuple, Callable
import diffrax
import optimistix as optx
from jax.random import PRNGKey

class Evaluator:
    """Evaluator for candidates on symbolic regression tasks

    Attributes:
        max_fitness: Max fitness which is assigned when a trajectory returns an invalid value
        dt0: Initial step size for integration
        fitness_function: Function that computes the fitness of a candidate
        system: ODE term of the drift function
        solver: Solver used for integration
        stepsize_controller: Controller for the stepsize during integration
        max_steps: The maximum number of steps that can be used in integration
    """
<<<<<<< HEAD
    def __init__(self, solver: diffrax.AbstractSolver = diffrax.Euler, dt0: float = 0.01, stepsize_controller:diffrax.AbstractStepSizeController = diffrax.ConstantStepSize()) -> None:
        self.max_fitness = 1e5
        self.dt0 = dt0
        self.fitness_function = lambda pred_ys, true_ys: jnp.mean(jnp.sum(jnp.square(pred_ys-true_ys), axis=-1)) #Mean Squared Error
        self.solver = solver
        self.stepsize_controller = stepsize_controller
=======
    def __init__(self, solver: diffrax.AbstractSolver = diffrax.Euler(), dt0: float = 0.01, max_steps: int = 16**4, stepsize_controller: diffrax.AbstractStepSizeController = diffrax.ConstantStepSize()) -> None:
        self.max_fitness = 1e5
        self.dt0 = dt0
        self.fitness_function = lambda pred_ys, true_ys: jnp.mean(jnp.sum(jnp.square(pred_ys-true_ys), axis=-1)) #Mean Squared Error
        self.system = diffrax.ODETerm(self._drift)
        self.solver = solver
        self.stepsize_controller = stepsize_controller
        self.max_steps = max_steps
>>>>>>> 0ee3021c

    def __call__(self, coefficients: Array, nodes: Array, data: Tuple, tree_evaluator: Callable) -> float:
        """Evaluates the candidate on a task

        :param coefficients: The coefficients of the candidate
        :param nodes: The nodes and index references of the candidate
        :param data: The data required to evaluate the candidate
        :param tree_evaluator: Function for evaluating trees

        Returns: Fitness of the candidate
        """
        fitness, _ = self.evaluate_candidate(jnp.concatenate([nodes, coefficients], axis=-1), data, tree_evaluator)

        nan_or_inf =  jax.vmap(lambda f: jnp.isinf(f) + jnp.isnan(f))(fitness)
        fitness = jnp.where(nan_or_inf, jnp.ones(fitness.shape)*self.max_fitness, fitness)
        fitness = jnp.mean(fitness)
        return jnp.clip(fitness,0,self.max_fitness)
    
    def evaluate_candidate(self, candidate: Array, data: Tuple, tree_evaluator: Callable) -> Tuple[Array, float]:
        """Evaluates a candidate given a task and data

        :param candidate: Candidate that is evaluated
        :param data: The data required to evaluate the candidate
        
        Returns: Predictions and fitness of the candidate
        """
        return jax.vmap(self.evaluate_time_series, in_axes=[None, 0, None, 0, 0, None])(candidate, *data, tree_evaluator)
    
    def evaluate_time_series(self, candidate: Array, x0: Array, ts: Array, ys: Array, process_noise_key: PRNGKey, tree_evaluator: Callable) -> Tuple[Array, float]:
        """Solves the candidate as a differential equation and returns the predictions and fitness

        :param candidate: Candidate that is evaluated
        :param x0: Initial conditions of the environment
        :param ts: Timepoints of which the system has to be solved
        :param ys: Ground truth data used to compute the fitness
        :param process_noise_key: Key to generate process noise
        :param tree_evaluator: Function for evaluating trees
        
        Returns: Predictions and fitness of the candidate
        """
<<<<<<< HEAD

        model = model[0]

        #Define state equation
        def _drift(t, x, args):
            dx = model({"x":x})
            return dx
        
        dt0 = self.dt0
=======
        
>>>>>>> 0ee3021c
        saveat = diffrax.SaveAt(ts=ts)
        root_finder = optx.Newton(1e-5, 1e-5, optx.rms_norm)
        event_nan = diffrax.Event(self.cond_fn_nan)#, root_finder=root_finder)
        # brownian_motion = diffrax.UnsafeBrownianPath(shape=(x0.shape[0],), key=process_noise_key, levy_area=diffrax.SpaceTimeLevyArea)
        # system = diffrax.MultiTerm(self.system, diffrax.ControlTerm(self._diffusion, brownian_motion))

<<<<<<< HEAD
        system = diffrax.ODETerm(_drift)
        sol = diffrax.diffeqsolve(
            system, self.solver, ts[0], ts[-1], dt0, x0, saveat=saveat, max_steps=16**4, stepsize_controller=self.stepsize_controller
        )
=======
        sol = diffrax.diffeqsolve(
            self.system, self.solver, ts[0], ts[-1], self.dt0, x0, args=(candidate, tree_evaluator), saveat=saveat, max_steps=self.max_steps, stepsize_controller=self.stepsize_controller, 
            adjoint=diffrax.DirectAdjoint(), throw=False, event=event_nan
        )
        pred_ys = sol.ys
        fitness = self.fitness_function(pred_ys, ys)
>>>>>>> 0ee3021c

        return fitness, pred_ys
    
    def _drift(self, t, x, args):
        candidate, tree_evaluator = args
        dx = tree_evaluator(candidate, x)
        return dx
    
    def _diffusion(self, t, x, args):
        return jnp.zeros_like(x)
    
    def cond_fn_nan(self, t, y, args, **kwargs):
        return jnp.where(jnp.any(jnp.isinf(y) +jnp.isnan(y)), -1.0, 1.0)<|MERGE_RESOLUTION|>--- conflicted
+++ resolved
@@ -18,14 +18,6 @@
         stepsize_controller: Controller for the stepsize during integration
         max_steps: The maximum number of steps that can be used in integration
     """
-<<<<<<< HEAD
-    def __init__(self, solver: diffrax.AbstractSolver = diffrax.Euler, dt0: float = 0.01, stepsize_controller:diffrax.AbstractStepSizeController = diffrax.ConstantStepSize()) -> None:
-        self.max_fitness = 1e5
-        self.dt0 = dt0
-        self.fitness_function = lambda pred_ys, true_ys: jnp.mean(jnp.sum(jnp.square(pred_ys-true_ys), axis=-1)) #Mean Squared Error
-        self.solver = solver
-        self.stepsize_controller = stepsize_controller
-=======
     def __init__(self, solver: diffrax.AbstractSolver = diffrax.Euler(), dt0: float = 0.01, max_steps: int = 16**4, stepsize_controller: diffrax.AbstractStepSizeController = diffrax.ConstantStepSize()) -> None:
         self.max_fitness = 1e5
         self.dt0 = dt0
@@ -34,7 +26,6 @@
         self.solver = solver
         self.stepsize_controller = stepsize_controller
         self.max_steps = max_steps
->>>>>>> 0ee3021c
 
     def __call__(self, coefficients: Array, nodes: Array, data: Tuple, tree_evaluator: Callable) -> float:
         """Evaluates the candidate on a task
@@ -75,38 +66,19 @@
         
         Returns: Predictions and fitness of the candidate
         """
-<<<<<<< HEAD
-
-        model = model[0]
-
-        #Define state equation
-        def _drift(t, x, args):
-            dx = model({"x":x})
-            return dx
         
-        dt0 = self.dt0
-=======
-        
->>>>>>> 0ee3021c
         saveat = diffrax.SaveAt(ts=ts)
         root_finder = optx.Newton(1e-5, 1e-5, optx.rms_norm)
         event_nan = diffrax.Event(self.cond_fn_nan)#, root_finder=root_finder)
         # brownian_motion = diffrax.UnsafeBrownianPath(shape=(x0.shape[0],), key=process_noise_key, levy_area=diffrax.SpaceTimeLevyArea)
         # system = diffrax.MultiTerm(self.system, diffrax.ControlTerm(self._diffusion, brownian_motion))
 
-<<<<<<< HEAD
-        system = diffrax.ODETerm(_drift)
-        sol = diffrax.diffeqsolve(
-            system, self.solver, ts[0], ts[-1], dt0, x0, saveat=saveat, max_steps=16**4, stepsize_controller=self.stepsize_controller
-        )
-=======
         sol = diffrax.diffeqsolve(
             self.system, self.solver, ts[0], ts[-1], self.dt0, x0, args=(candidate, tree_evaluator), saveat=saveat, max_steps=self.max_steps, stepsize_controller=self.stepsize_controller, 
             adjoint=diffrax.DirectAdjoint(), throw=False, event=event_nan
         )
         pred_ys = sol.ys
         fitness = self.fitness_function(pred_ys, ys)
->>>>>>> 0ee3021c
 
         return fitness, pred_ys
     
